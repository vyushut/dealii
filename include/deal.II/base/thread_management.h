// ---------------------------------------------------------------------
//
// Copyright (C) 2000 - 2023 by the deal.II authors
//
// This file is part of the deal.II library.
//
// The deal.II library is free software; you can use it, redistribute
// it, and/or modify it under the terms of the GNU Lesser General
// Public License as published by the Free Software Foundation; either
// version 2.1 of the License, or (at your option) any later version.
// The full text of the license can be found in the file LICENSE.md at
// the top level directory of deal.II.
//
// ---------------------------------------------------------------------

#ifndef dealii_thread_management_h
#define dealii_thread_management_h


#include <deal.II/base/config.h>

#include <deal.II/base/exceptions.h>
#include <deal.II/base/multithread_info.h>
#include <deal.II/base/mutex.h>
#include <deal.II/base/template_constraints.h>

#include <atomic>
#include <functional>
#include <future>
#include <list>
#include <memory>
#include <thread>
#include <tuple>
#include <utility>
#include <vector>

#ifdef DEAL_II_HAVE_CXX20
#  include <concepts>
#endif


#ifdef DEAL_II_WITH_TBB
#  include <tbb/task_group.h>
#endif

DEAL_II_NAMESPACE_OPEN

/**
 * @addtogroup threads
 * @{
 */

/**
 * A namespace for the implementation of thread management in deal.II. Most of
 * the content of this namespace is discussed in detail in one of the reports
 * linked to from the documentation page of deal.II.
 *
 * @ingroup threads
 */
namespace Threads
{
  /**
   * Split the range <code>[begin,end)</code> into <code>n_intervals</code>
   * subintervals of equal size. The last interval will be a little bit
   * larger, if the number of elements in the whole range is not exactly
   * divisible by <code>n_intervals</code>. The type of the iterators has to
   * fulfill the requirements of a forward iterator, i.e.
   * <code>operator++</code> must be available, and of course it must be
   * assignable.
   *
   * A list of subintervals is returned as a vector of pairs of iterators,
   * where each pair denotes the range <code>[begin[i],end[i])</code>.
   *
   * @ingroup threads
   */
  template <typename ForwardIterator>
  std::vector<std::pair<ForwardIterator, ForwardIterator>>
  split_range(const ForwardIterator &begin,
              const ForwardIterator &end,
              const unsigned int     n_intervals);

  /**
   * Split the interval <code>[begin,end)</code> into subintervals of (almost)
   * equal size. This function works mostly as the one before, with the
   * difference that instead of iterators, now values are taken that define
   * the whole interval.
   *
   * @ingroup threads
   */
  std::vector<std::pair<unsigned int, unsigned int>>
  split_interval(const unsigned int begin,
                 const unsigned int end,
                 const unsigned int n_intervals);

  /**
   * @cond internal
   */

  /**
   * A namespace in which helper functions and the like for the threading
   * subsystem are implemented. The members of this namespace are not meant
   * for public use.
   */
  namespace internal
  {
    /**
     * @internal
     *
     * If in a sub-thread an exception is thrown, it is not propagated to the
     * main thread. Therefore, the exception handler that is provided by the
     * applications main function or some of its other parts will not be able
     * to catch these exceptions. Therefore, we have to provide an exception
     * handler in the top function of each sub-thread that at least catches
     * the exception and prints some information, rather than letting the
     * operating system to just kill the program without a message. In each of
     * the functions we use as entry points to new threads, we therefore
     * install a try-catch block, and if an exception of type
     * <code>std::exception</code> is caught, it passes over control to this
     * function, which will then provide some output.
     */
    [[noreturn]] void
    handle_std_exception(const std::exception &exc);

    /**
     * @internal
     *
     * Same as above, but the type of the exception is not derived from
     * <code>std::exception</code>, so there is little way to provide
     * something more useful.
     */
    [[noreturn]] void
    handle_unknown_exception();
  } // namespace internal

  /**
   * @endcond
   */

} // namespace Threads

/* ----------- implementation of functions in namespace Threads ---------- */
#ifndef DOXYGEN
namespace Threads
{
  template <typename ForwardIterator>
  std::vector<std::pair<ForwardIterator, ForwardIterator>>
  split_range(const ForwardIterator &begin,
              const ForwardIterator &end,
              const unsigned int     n_intervals)
  {
    using IteratorPair = std::pair<ForwardIterator, ForwardIterator>;

    // in non-multithreaded mode, we often have the case that this
    // function is called with n_intervals==1, so have a shortcut here
    // to handle that case efficiently

    if (n_intervals == 1)
      return (std::vector<IteratorPair>(1, IteratorPair(begin, end)));

    // if more than one interval requested, do the full work
    const unsigned int n_elements              = std::distance(begin, end);
    const unsigned int n_elements_per_interval = n_elements / n_intervals;
    const unsigned int residual                = n_elements % n_intervals;

    std::vector<IteratorPair> return_values(n_intervals);

    return_values[0].first = begin;
    for (unsigned int i = 0; i < n_intervals; ++i)
      {
        if (i != n_intervals - 1)
          {
            return_values[i].second = return_values[i].first;
            // note: the cast is performed to avoid a warning of gcc
            // that in the library `dist>=0' is checked (dist has a
            // template type, which here is unsigned if no cast is
            // performed)
            std::advance(return_values[i].second,
                         static_cast<signed int>(n_elements_per_interval));
            // distribute residual in division equally among the first
            // few subintervals
            if (i < residual)
              ++return_values[i].second;

            return_values[i + 1].first = return_values[i].second;
          }
        else
          return_values[i].second = end;
      }
    return return_values;
  }
} // namespace Threads

#endif // DOXYGEN

namespace Threads
{
  namespace internal
  {
    /**
     * @internal
     *
     * Given an arbitrary type RT, store an element of it and grant
     * access to it through functions get() and set(). There are
     * specializations for reference types (which need to be stored as
     * pointers to the object being referenced), and for type void.
     *
     * This function is not dissimilar to the `std::promise`/`std::future`
     * combination of classes. The difference is that a `std::promise`
     * can only be read once via `std::future::get()` (presumably this
     * design is due to the fact that `std::future::get()` can throw
     * an exception previously stored in the `std::promise`). On
     * the other hand, this class makes the result available for
     * as many times as desired. It also doesn't store any exceptions
     * (though they will be forwarded by the classes using the current
     * class).
     */
    template <typename RT>
    struct return_value
    {
    private:
      RT value;

    public:
      using reference_type = RT &;

      inline return_value()
        : value()
      {}

      inline reference_type
      get()
      {
        return value;
      }

      inline void
      set(RT &&v)
      {
        value = std::move(v);
      }

      /**
       *  Set the value from the given `std::future` object. If the future
       * object holds an exception, the set will not happen and this function
       * instead throws the exception stored in the future object.
       */
      inline void
      set_from(std::future<RT> &v)
      {
        value = std::move(v.get());
      }
    };


    /**
     * @internal
     *
     * Given an arbitrary type RT, store an element of it and grant access to
     * it through functions get() and set(). This is the specialization for
     * reference types: since references cannot be set after construction time,
     * we store a pointer instead, which holds the address of the object being
     * referenced.
     *
     * This function is not dissimilar to the `std::promise`/`std::future`
     * combination of classes. The difference is that a `std::promise`
     * can only be read once via `std::future::get()` (presumably this
     * design is due to the fact that `std::future::get()` can throw
     * an exception previously stored in the `std::promise`). On
     * the other hand, this class makes the result available for
     * as many times as desired. It also doesn't store any exceptions
     * (though they will be forwarded by the classes using the current
     * class).
     */
    template <typename RT>
    struct return_value<RT &>
    {
    private:
      RT *value;

    public:
      using reference_type = RT &;

      inline return_value()
        : value(nullptr)
      {}

      inline reference_type
      get() const
      {
        return *value;
      }

      inline void
      set(RT &v)
      {
        value = &v;
      }

      /**
       *  Set the value from the given `std::future` object. If the future
       * object holds an exception, the set will not happen and this function
       * instead throws the exception stored in the future object.
       */
      inline void
      set_from(std::future<RT &> &v)
      {
        value = &v.get();
      }
    };


    /**
     * @internal
     *
     * Given an arbitrary type RT, store an element of it and grant access to
     * it through functions get() and set(). This is the specialization for
     * type void: there is obviously nothing to store, so no function set(),
     * and a function get() that returns void.
     *
     * This function is not dissimilar to the `std::promise`/`std::future`
     * combination of classes. The difference is that a `std::promise`
     * can only be read once via `std::future::get()` (presumably this
     * design is due to the fact that `std::future::get()` can throw
     * an exception previously stored in the `std::promise`). On
     * the other hand, this class makes the result available for
     * as many times as desired. It also doesn't store any exceptions
     * (though they will be forwarded by the classes using the current
     * class).
     */
    template <>
    struct return_value<void>
    {
      using reference_type = void;

      static inline void
      get()
      {}


      /**
       * This function does nothing, because the `std::future` object
       * does not actually hold a return value. However, if the future
       * object holds an exception, the set will not happen and this function
       * instead throws the exception stored in the future object.
       */
      inline void
      set_from(std::future<void> &)
      {}
    };
  } // namespace internal



  namespace internal
  {
    /**
     * A general template that returns std::ref(t) if t is of reference
     * type, and t otherwise.
     *
     * The case that t is of reference type is handled in a partial
     * specialization declared below.
     */
    template <typename T>
    struct maybe_make_ref
    {
      static T
      act(T &t)
      {
        return t;
      }
    };



    /**
     * A general template that returns std::ref(t) if t is of reference
     * type, and t otherwise.
     *
     * The case that t is of reference type is handled in this partial
     * specialization.
     */
    template <typename T>
    struct maybe_make_ref<T &>
    {
      static std::reference_wrapper<T>
      act(T &t)
      {
        return std::ref(t);
      }
    };



<<<<<<< HEAD
  /**
   * Overload of the new_thread() function for objects that can be called like a
   * function object without arguments. In particular, this function allows
   * calling Threads::new_thread() with either objects that result from using
   * std::bind, or using lambda functions. For example, this function is called
   * when writing code such as
   * @code
   * Threads::Thread<int>
   *   thread = Threads::new_thread ( [] () {
   *                                          do_this();
   *                                          then_do_that();
   *                                          return 42;
   *                                        });
   * @endcode
   * Here, we run the sequence of functions
   * <code>do_this()</code> and <code>then_do_that()</code> on
   * a separate thread, by making the lambda function declared here the
   * function to execute on the thread. The lambda function then returns
   * 42 (which is a bit pointless here, but it could of course be some
   * computed number), and this is going to be the returned value you
   * can later retrieve via <code>thread.return_value()</code> once the
   * thread (i.e., the body of the lambda function) has completed.
   *
   * @note Every lambda function (or whatever else it is you pass to
   *   the new_thread() function here, for example the result of a
   *   std::bind() expression) has a return type and consequently
   *   returns an object of this type. This type can be inferred
   *   using the C++11 <code>decltype</code> statement used in the
   *   declaration of this function, and it is then used as the template
   *   argument of the Threads::Thread object returned by the current function.
   *   In the example above, because the lambda function returns 42
   *   (which in C++ has data type <code>int</code>), the inferred
   *   type is <code>int</code> and the task object will have type
   *   <code>Task@<int@></code>. In other words, it is not <i>necessary</i>
   *   to explicitly specify in user code what that return type
   *   of the lambda or std::bind expression will be, though it is
   *   possible to explicitly do so by (entirely equivalently) writing
   *   @code
   *   Threads::Thread<int>
   *     thread = Threads::new_thread ( [] () -> int {
   *                                                   do_this();
   *                                                   then_do_that();
   *                                                   return 42;
   *                                                 });
   *   @endcode
   *
   * @note In practice, the lambda functions you will pass to
   *   new_thread() will of course typically be more complicated.
   *   In particular, they will likely <i>capture</i> variables
   *   from the surrounding context and use them within the lambda.
   *   See
   * https://en.wikipedia.org/wiki/Anonymous_function#C.2B.2B_.28since_C.2B.2B11.29
   *   for more on how lambda functions work.
   *
   * @note If you pass a lambda function as an argument to the
   *   current function that captures a variable <i>by reference</i>,
   *   or if you use a std::bind that binds a function argument to
   *   a reference variable using std::ref() or std::cref(), then
   *   obviously you can only do this if the variables you reference
   *   or capture have a lifetime that extends at least until the time
   *   where the thread finishes.
   *
   * @deprecated Use std::thread or std::jthread instead.
   *
   * @ingroup CPP11
   *
   * @dealiiConceptRequires{(std::invocable<FunctionObjectType>)}
   */
  template <typename FunctionObjectType>
  DEAL_II_CXX20_REQUIRES((std::invocable<FunctionObjectType>))
  DEAL_II_DEPRECATED inline auto new_thread(FunctionObjectType function_object)
    -> Thread<decltype(function_object())>
  {
    // See the comment in the first new_thread() implementation
    DEAL_II_DISABLE_EXTRA_DIAGNOSTICS
    using return_type = decltype(function_object());
    return Thread<return_type>(std::function<return_type()>(function_object));
    DEAL_II_ENABLE_EXTRA_DIAGNOSTICS
  }



  /**
   * Overload of the new_thread function for non-member or static member
   * functions.
   *
   * @deprecated Use std::thread or std::jthread instead.
   *
   * @ingroup threads
   */
  template <typename RT, typename... Args>
  DEAL_II_DEPRECATED inline Thread<RT>
  new_thread(RT (*fun_ptr)(Args...), std_cxx20::type_identity_t<Args>... args)
  {
    // See the comment in the first new_thread() implementation
    DEAL_II_DISABLE_EXTRA_DIAGNOSTICS
    auto dummy = std::make_tuple(internal::maybe_make_ref<Args>::act(args)...);
    return new_thread(
      [dummy, fun_ptr]() -> RT { return std::apply(fun_ptr, dummy); });
    DEAL_II_ENABLE_EXTRA_DIAGNOSTICS
  }



  /**
   * Overload of the non-const new_thread function for member functions.
   *
   * @deprecated Use std::thread or std::jthread instead.
   *
   * @ingroup threads
   */
  template <typename RT, typename C, typename... Args>
  DEAL_II_DEPRECATED inline Thread<RT>
  new_thread(RT (C::*fun_ptr)(Args...),
             std_cxx20::type_identity_t<C> &c,
             std_cxx20::type_identity_t<Args>... args)
  {
    // NOLINTNEXTLINE(modernize-avoid-bind) silence clang-tidy
    return new_thread(std::function<RT()>(std::bind(
      fun_ptr, std::ref(c), internal::maybe_make_ref<Args>::act(args)...)));
  }

  /**
   * Overload of the new_thread function for const member functions.
   *
   * @deprecated Use std::thread or std::jthread instead.
   *
   * @ingroup threads
   */
  template <typename RT, typename C, typename... Args>
  DEAL_II_DEPRECATED inline Thread<RT>
  new_thread(RT (C::*fun_ptr)(Args...) const,
             std_cxx20::type_identity_t<const C> &c,
             std_cxx20::type_identity_t<Args>... args)
  {
    // See the comment in the first new_thread() implementation
    DEAL_II_DISABLE_EXTRA_DIAGNOSTICS
    // NOLINTNEXTLINE(modernize-avoid-bind) silence clang-tidy
    return new_thread(std::function<RT()>(std::bind(
      fun_ptr, std::cref(c), internal::maybe_make_ref<Args>::act(args)...)));
    DEAL_II_ENABLE_EXTRA_DIAGNOSTICS
  }

  // ------------------------ ThreadGroup -------------------------------------

  /**
   * A container for thread objects. Allows to add new thread objects and wait
   * for them all together. The thread objects need to have the same return
   * value for the called function.
   *
   * @ingroup threads
   *
   * @deprecated Use TaskGroup instead.
   */
  template <typename RT = void>
  class DEAL_II_DEPRECATED ThreadGroup
  {
  public:
    /**
     * Add another thread object to the collection.
     */
    ThreadGroup &
    operator+=(const Thread<RT> &t)
    {
      threads.push_back(t);
      return *this;
    }

    /**
     * Wait for all threads in the collection to finish. It is not a problem
     * if some of them have already been waited for, i.e. you may call this
     * function more than once, and you can also add new thread objects
     * between subsequent calls to this function if you want.
     */
    void
    join_all() const
    {
      for (auto &t : threads)
        t.join();
    }

  private:
    /**
     * List of thread objects.
     */
    std::list<Thread<RT>> threads;
  };


  namespace internal
  {
=======
>>>>>>> c480ad9f
    /**
     * Set the value of a std::promise object by evaluating the action.
     *
     * @dealiiConceptRequires{(std::invocable<Function> &&
     *    std::convertible_to<std::invoke_result_t<Function>, RT>)}
     */
    template <typename RT, typename Function>
    DEAL_II_CXX20_REQUIRES(
      (std::invocable<Function> &&
       std::convertible_to<std::invoke_result_t<Function>, RT>))
    void evaluate_and_set_promise(Function &function, std::promise<RT> &promise)
    {
      promise.set_value(function());
    }


    /**
     * Set the value of a std::promise object by evaluating the
     * action. This function is a specialization of the previous one
     * for the case where the return type is `void`. Consequently, we
     * can't set a value. But we do evaluate the function object and
     * call `std::promise::set_value()` without argument.
     *
     * @dealiiConceptRequires{(std::invocable<Function>)}
     */
    template <typename Function>
    DEAL_II_CXX20_REQUIRES((std::invocable<Function>))
    void evaluate_and_set_promise(Function &          function,
                                  std::promise<void> &promise)
    {
      function();
      promise.set_value();
    }
  } // namespace internal



  /**
   * This class describes a task object, i.e., what one obtains by calling
   * Threads::new_task(). The idea is that Threads::new_task() allows one to run
   * a function whenever the C++ run-time system finds it convenient --
   * typically, when there is an idle processor available. This can be used to
   * run things in the background when there is no immediate need for the
   * result, or if there are other things that could well be done in parallel.
   * Whenever the result of that background task is needed, one can call either
   * join() to just wait for the task to finish, or return_value() to obtain the
   * value that was returned by the function that was run on that background
   * task.
   *
   * This class is conceptually similar to the
   * [`std::future`](https://en.cppreference.com/w/cpp/thread/future) class that
   * is returned by
   * [`std::async`](https://en.cppreference.com/w/cpp/thread/async) (which is
   * itself similar to what Threads::new_task() does). The principal conceptual
   * difference is that one can only call `std::future::get()` once, whereas one
   * can call Threads::Task::return_value() as many times as desired. It is,
   * thus, comparable to the
   * [`std::shared_future`](https://en.cppreference.com/w/cpp/thread/shared_future)
   * class. However, `std::shared_future` can not be used for types that can not
   * be copied -- a particular restriction for `std::unique_ptr`, for example.
   *
   * @ingroup threads
   */
  template <typename RT = void>
  class Task
  {
  public:
    /**
     * Construct a task object, given a function object to execute on
     * the task, and then schedule this function for
     * execution. However, when MultithreadInfo::n_threads() returns
     * 1, i.e., if the deal.II runtime system has been configured to
     * only use one thread, then just execute the given function
     * object.
     *
     * @post Using this constructor automatically makes the task object
     * joinable().
     */
    Task(const std::function<RT()> &function_object)
    {
      if (MultithreadInfo::n_threads() > 1)
        {
#ifdef DEAL_II_WITH_TBB
          // Create a promise object and from it extract a future that
          // we can use to refer to the outcome of the task. For reasons
          // explained below, we can't just create a std::promise object,
          // but have to make do with a pointer to such an object.
          std::unique_ptr<std::promise<RT>> promise =
            std::make_unique<std::promise<RT>>();
          task_data =
            std::make_shared<TaskData>(std::move(promise->get_future()));

          // Then start the task, using a task_group object (for just this one
          // task) that is associated with the TaskData object. Note that we
          // have to *copy* the function object being executed so that it is
          // guaranteed to live on the called thread as well -- the copying is
          // facilitated by capturing the 'function_object' variable by value.
          //
          // We also have to *move* the promise object into the new task's
          // memory space because promises can not be copied and we can't refer
          // to it by reference because it's a local variable of the current
          // (surrounding) function that may go out of scope before the promise
          // is ultimately set. This leads to a conundrum: if we had just
          // declared 'promise' as an object of type std::promise, then we could
          // capture it in the lambda function via
          //     [..., promise=std::move(promise)]() {...}
          // and set the promise in the body of the lambda. But setting a
          // promise is a non-const operation on the promise, and so we would
          // actually have to declare the lambda function as 'mutable' because
          // by default, lambda captures are 'const'. That is, we would have
          // to write
          //     [..., promise=std::move(promise)]() mutable {...}
          // But this leads to other problems: It turns out that the
          // tbb::task_group::run() function cannot take mutable lambdas as
          // argument :-(
          //
          // We work around this issue by not declaring the 'promise' variable
          // as an object of type std::promise, but as a pointer to such an
          // object. This pointer we can move, and the *pointer* itself can
          // be 'const' (meaning we can leave the lambda as non-mutable)
          // even though we modify the object *pointed to*. One would think
          // that a std::unique_ptr would be the right choice for this, but
          // that's not true: the resulting lambda function can then be
          // non-mutable, but the lambda function object is not copyable
          // and at least some TBB variants require that as well. So
          // instead we move the std::unique_ptr used above into a
          // std::shared_ptr to be stored within the lambda function object.
          task_data->task_group.run(
            [function_object,
             promise =
               std::shared_ptr<std::promise<RT>>(std::move(promise))]() {
              try
                {
                  internal::evaluate_and_set_promise(function_object, *promise);
                }
              catch (...)
                {
                  try
                    {
                      // store anything thrown in the promise
                      promise->set_exception(std::current_exception());
                    }
                  catch (...)
                    {
                      // set_exception() may throw too. But ignore this on
                      // the task.
                    }
                }
            });

#else
          // If no threading library is supported, just fall back onto C++11
          // facilities. The problem with this is that the standard does
          // not actually say what std::async should do. The first
          // argument to that function can be std::launch::async or
          // std::launch::deferred, or both. The *intent* of the standard's
          // authors was probably that if one sets it to
          //   std::launch::async | std::launch::deferred,
          // that the task is run in a thread pool. But at least as of
          // 2021, GCC doesn't do that: It just runs it on a new thread.
          // If one chooses std::launch::deferred, it runs the task on
          // the same thread but only when one calls join() on the task's
          // std::future object. In the former case, this leads to
          // oversubscription, in the latter case to undersubscription of
          // resources. We choose oversubscription here.
          //
          // The issue illustrates why relying on external libraries
          // with task schedulers is the way to go.
          task_data = std::make_shared<TaskData>(
            std::async(std::launch::async | std::launch::deferred,
                       function_object));
#endif
        }
      else
        {
          // Only one thread allowed. So let the task run to completion
          // and just emplace a 'ready' future.
          //
          // The design of std::promise/std::future is unclear, but it
          // seems that the intent is to obtain the std::future before
          // we set the std::promise. So create the TaskData object at
          // the top and then run the task and set the returned
          // value. Since everything here happens sequentially, it
          // really doesn't matter in which order all of this is
          // happening.
          std::promise<RT> promise;
          task_data = std::make_shared<TaskData>(promise.get_future());
          try
            {
              internal::evaluate_and_set_promise(function_object, promise);
            }
          catch (...)
            {
              try
                {
                  // store anything thrown in the promise
                  promise.set_exception(std::current_exception());
                }
              catch (...)
                {
                  // set_exception() may throw too. But ignore this on
                  // the task.
                }
            }
        }
    }

    /**
     * Default constructor. You can't do much with a task object constructed
     * this way, except for assigning it a task object that holds data created
     * by the Threads::new_task() functions.
     *
     * @post Using this constructor leaves the object in an unjoinable state,
     * i.e., joinable() will return false.
     */
    Task() = default;

    /**
     * Join the task represented by this object, i.e. wait for it to finish.
     *
     * A task can be joined multiple times (while the first join() operation
     * may block until the task has completed running, all successive attempts
     * to join will return immediately).
     *
     * If the operation that was executed on the task with which this
     * object was initialized throws an exception instead of returning
     * regularly, then calling the current join() function will first
     * wait for that task to finish, and then in turn throw the
     * exception that the task operation had thrown originally. This
     * allows for the propagation of exceptions from tasks executed on
     * a separate thread to the calling thread.
     *
     * (This behavior differs from that of
     * [`std::future`](https://en.cppreference.com/w/cpp/thread/future),
     * where the `std::future::wait()` function only waits for
     * completion of the operation, whereas the exception is
     * propagated only once one calls `std::future::get()`. However,
     * this is awkward when putting `void` functions onto separate
     * tasks because these do not actually return anything;
     * consequently, it is more natural to call `std::task::wait()`
     * for such tasks than the `std::task::get()` function since the
     * latter does not, actually, return anything that could be
     * gotten.)
     *
     * @pre You can't call this function if you have used the default
     * constructor of this class and have not assigned a task object to it. In
     * other words, the function joinable() must return true.
     */
    void
    join() const
    {
      // Make sure we actually have a task that we can wait for.
      AssertThrow(joinable(), ExcNoTask());

      task_data->wait();
    }

    /**
     * Return whether the current object can be joined. You can join a task
     * object once a task (typically created with Threads::new_task()) has
     * actually been assigned to it. On the other hand, the function returns
     * false if the object has been default constructed.
     *
     * A task can be joined multiple times (while the first join() operation
     * may block until the task has completed running, all successive attempts
     * to join will return immediately). Consequently, if this function
     * returns true, it will continue to return true until the task object it
     * reports on is assigned to from another object.
     */
    bool
    joinable() const
    {
      return (task_data != nullptr);
    }


    /**
     * Get the return value of the function of the task. Since it is
     * only available once the thread finishes, this function
     * internally also calls join(). You can call this function
     * multiple times as long as the object refers to the same task,
     * and expect to get the same return value every time. (With the
     * exception of the case where the returned object has been moved;
     * see below.)
     *
     * @note The function returns a <i>non-@p const reference</i> to
     * the returned object, instead of the returned object. This
     * allows writing code such as
     * @code
     *   Threads::Task<int> t = Threads::new_task (...function returning an
     * int...); t.return_value() = 42;      // overwrite returned value int i =
     * t.return_value();   // i is now 42
     * @endcode
     * You will rarely have a need to write such code. On the other hand,
     * the function needs to return a writable (non-@p const) reference to
     * support code such as this:
     * @code
     *   std::unique_ptr<int> create_int (const std::string &s) { ... }
     *
     *   void f()
     *   {
     *     Threads::Task<std::unique_ptr<int>>
     *       t = Threads::new_task (&create_int, "42");
     *
     *     std::unique_ptr<int> i = std::move(t.return_value());
     *     ...
     *   }
     * @endcode
     * Here, it is necessary to `std::move` the returned object (namely,
     * the <code>std::unique_ptr</code> object) because
     * <code>std::unique_ptr</code> objects can not be copied. In other words,
     * to get the pointer out of the object returned from the task, it needs
     * to be moved, and in order to be moved, the current function needs to
     * return a writable (non-@p const) reference.
     *
     * This function internally calls the join() member function. As a
     * consequence, and as explained there, if the packaged task
     * throws an exception that is then re-thrown by the join()
     * function and consequently also the current function if you have
     * not previously called join().
     *
     * @pre You can't call this function if you have used the default
     * constructor of this class and have not assigned a task object to it. In
     * other words, the function joinable() must return true.
     */
    typename internal::return_value<RT>::reference_type
    return_value()
    {
      // Make sure we actually have a task that we can wait for.
      AssertThrow(joinable(), ExcNoTask());

      // Then return the promised object. If necessary, wait for the promise to
      // be set.
      return task_data->get();
    }


    /**
     * @addtogroup Exceptions
     * @{
     */

    /**
     * Exception
     */
    DeclExceptionMsg(ExcNoTask,
                     "The current object is not associated with a task that "
                     "can be joined. It may have been detached, or you "
                     "may have already joined it in the past.");
    /** @} */
  private:
    /**
     * A data structure that holds a std::future into which the task deposits
     * its return value. Since one can only call std::future::get() once,
     * we do so in the get() member function and then move the returned object
     * into the `returned_object` member variable from where we can read it
     * multiple times and from where it can also be moved away if it is not
     * copyable.
     */
    class TaskData
    {
    public:
      /**
       * Constructor. Initializes an std::future object and assumes
       * that the task so set has not finished yet.
       */
      TaskData(std::future<RT> &&future) noexcept
        : future(std::move(future))
        , task_has_finished(false)
      {}

      /**
       * There can only be one TaskData object referencing
       * a task. Make sure that these objects are not copied.
       */
      TaskData(const TaskData &) = delete;

      /**
       * There can only be one TaskData object referencing
       * a task. Make sure that these objects are not moved.
       */
      TaskData(TaskData &&) = delete;

      /**
       * There can only be one TaskData object referencing
       * a task. Make sure that these objects are not copied.
       */
      TaskData &
      operator=(const TaskData &) = delete;

      /**
       * There can only be one TaskData object referencing
       * a task. Make sure that these objects are not moved.
       */
      TaskData &
      operator=(TaskData &&) = delete;

      /**
       * Destructor. Wait for the results to be ready. This ensures that the
       * last Task object holding a shared pointer to the current TaskData
       * object blocks until the task has actually finished -- in essence,
       * this makes sure that one cannot just abandon a task completely
       * by letting all Task objects that point to it go out of scope.
       */
      ~TaskData() noexcept
      {
        // Explicitly wait for the results to be ready. This class stores
        // a std::future object, and we could just let the compiler generate
        // the destructor which would then call the destructor of std::future
        // which *may* block until the future is ready. As explained in
        //   https://en.cppreference.com/w/cpp/thread/future/~future
        // this is only a *may*, not a *must*. (The standard does not
        // appear to say anything about it at all.) As a consequence,
        // let's be explicit about waiting.
        //
        // One of the corner cases we have to worry about is that if a task
        // ends by throwing an exception, then wait() will re-throw that
        // exception on the thread that calls it, the first time around
        // someone calls wait() (or the return_value() function of the
        // surrounding class). So if we get to this constructor and an exception
        // is thrown by wait(), then that means that the last Task object
        // referring to a task is going out of scope with nobody having
        // ever checked the return value of the task itself. In that case,
        // one could argue that they would also not have cared about whether
        // an exception is thrown, and that we should simply ignore the
        // exception. This is what we do here. It is also the simplest solution,
        // because we don't know what one should do with the exception to begin
        // with: destructors aren't allowed to throw exceptions, so we can't
        // just rethrow it here if one had been triggered.
        try
          {
            wait();
          }
        catch (...)
          {}
      }

      /**
       * Wait for the std::future object to be ready, i.e., for the
       * time when the std::promise receives its value. If this has
       * already happened, this function can follow a fast path.
       */
      void
      wait()
      {
        // If we have previously already moved the result, then we don't
        // need a lock and can just return.
        if (task_has_finished)
          return;

        // Else, we need to go under a lock and try again. A different thread
        // may have waited and finished the task since then, so we have to try
        // a second time. (This is Schmidt's double-checking pattern.)
        std::lock_guard<std::mutex> lock(mutex);
        if (task_has_finished)
          return;
        else
          {
#ifdef DEAL_II_WITH_TBB
            // If we build on the TBB, then we can't just wait for the
            // std::future object to get ready. Apparently the TBB happily
            // enqueues a task into an arena and then just sits on it without
            // ever executing it unless someone expresses an interest in the
            // task. The way to avoid this is to add the task to a
            // tbb::task_group, and then here wait for the single task
            // associated with that task group.
            task_group.wait();
#endif

            // Wait for the task to finish and then move its
            // result. (We could have made the set_from() function
            // that we call here wait for the future to be ready --
            // which happens implicitly when it calls future.get() --
            // but that would have required putting an explicit
            // future.wait() into the implementation of
            // internal::return_value<void>::set_from(), which is a
            // bit awkward: that class doesn't actually need to set
            // anything, and so it looks odd to have the explicit call
            // to future.wait() in the set_from() function. Avoid the
            // issue by just explicitly calling future.wait() here.)
            future.wait();

            // Acquire the returned object. If the task ended in an
            // exception, `set_from` will call `std::future::get`, which
            // will throw an exception. This leaves `returned_object` in
            // an undefined state, but moreover we would bypass setting
            // `task_has_finished=true` below. So catch the exception
            // for just long enough that we can set that flag, and then
            // re-throw it:
            try
              {
                returned_object.set_from(future);
              }
            catch (...)
              {
                task_has_finished = true;
                throw;
              }

            // If we got here, the task has ended without an exception and
            // we can safely set the flag and return.
            task_has_finished = true;
          }
      }



      typename internal::return_value<RT>::reference_type
      get()
      {
        wait();
        return returned_object.get();
      }

    private:
      /**
       * A mutex used to synchronize access to the data structures of this
       * class.
       */
      std::mutex mutex;

      /**
       * The promise associated with the task that is represented by the current
       * class.
       */
      std::future<RT> future;

      /**
       * A boolean indicating whether the task in question has finished.
       *
       * @note We are using a `std::atomic_bool` here because we have
       * to make sure that concurrent reads and stores between threads are
       * properly synchronized, and that sequential reads on a given thread
       * are not reordered or optimized away. A std::atomic [1] achieves
       * this because (if not otherwise annotated) reads and stores to the
       * boolean are subject to the std::memory_order_seq_cst memory
       * ordering [2]. This ensures that Schmidt's double checking does
       * indeed work. For additional information (and a potentially more
       * efficient implementation) see [3].
       *
       * [1] https://en.cppreference.com/w/cpp/atomic/atomic
       * [2] https://en.cppreference.com/w/cpp/atomic/memory_order
       * [3]
       * https://preshing.com/20130930/double-checked-locking-is-fixed-in-cpp11/
       */
      std::atomic<bool> task_has_finished;

      /**
       * The place where the returned value is moved to once the std::future
       * has delivered.
       */
      internal::return_value<RT> returned_object;

#ifdef DEAL_II_WITH_TBB
      /**
       * A task group object we can wait for.
       */
      tbb::task_group task_group;

      friend class Task<RT>;
#endif
    };

    /**
     * A pointer to a descriptor of the object that described the task
     * and its return value.
     */
    std::shared_ptr<TaskData> task_data;
  };



  /**
   * Overload of the new_task function for objects that can be converted to
   * std::function<RT ()>, i.e. anything that can be called like a
   * function object without arguments and returning an object of type RT (or
   * void).
   *
   * @note When MultithreadInfo::n_threads() returns 1, i.e., if the
   *   deal.II runtime system has been configured to only use one
   *   thread, then this function just executes the given function
   *   object immediately and stores the return value in the Task
   *   object returned by this function.
   *
   * @note Threads::new_task() is, in essence, equivalent to calling
   *   `std::async(std::launch::async, ...)` in that it runs the given task
   *   in the background. See https://en.cppreference.com/w/cpp/thread/async
   *   for more information.
   *
   * @ingroup threads
   */
  template <typename RT>
  inline Task<RT>
  new_task(const std::function<RT()> &function)
  {
    return Task<RT>(function);
  }



  /**
   * Overload of the new_task function for objects that can be called like a
   * function object without arguments. In particular, this function allows
   * calling Threads::new_task() with either objects that result from using
   * std::bind, or using lambda functions. For example, this function is called
   * when writing code such as
   * @code
   * Threads::Task<int>
   *   task = Threads::new_task ( [] () {
   *                                      do_this();
   *                                      then_do_that();
   *                                      return 42;
   *                                    });
   * @endcode
   * Here, we schedule the call to the sequence of functions
   * <code>do_this()</code> and <code>then_do_that()</code> on
   * a separate task, by making the lambda function declared here the
   * function to execute on the task. The lambda function then returns
   * 42 (which is a bit pointless here, but it could of course be some
   * computed number), and this is going to be the returned value you
   * can later retrieve via <code>task.return_value()</code> once the
   * task (i.e., the body of the lambda function) has completed.
   *
   * @note When MultithreadInfo::n_threads() returns 1, i.e., if the
   *   deal.II runtime system has been configured to only use one
   *   thread, then this function just executes the given function
   *   object immediately and stores the return value in the Task
   *   object returned by this function.
   *
   * @note Every lambda function (or whatever else it is you pass to
   *   the new_task() function here, for example the result of a
   *   std::bind() expression) has a return type and consequently
   *   returns an object of this type. This type can be inferred
   *   using the C++11 <code>decltype</code> statement used in the
   *   declaration of this function, and it is then used as the template
   *   argument of the Threads::Task object returned by the current function.
   *   In the example above, because the lambda function returns 42
   *   (which in C++ has data type <code>int</code>), the inferred
   *   type is <code>int</code> and the task object will have type
   *   <code>Task@<int@></code>. In other words, it is not <i>necessary</i>
   *   to explicitly specify in user code what that return type
   *   of the lambda or std::bind expression will be, though it is
   *   possible to explicitly do so by (entirely equivalently) writing
   *   @code
   *   Threads::Task<int>
   *     task = Threads::new_task ( [] () -> int {
   *                                               do_this();
   *                                               then_do_that();
   *                                               return 42;
   *                                             });
   *   @endcode
   *
   * @note In practice, the lambda functions you will pass to
   *   new_task() will of course typically be more complicated.
   *   In particular, they will likely <i>capture</i> variables
   *   from the surrounding context and use them within the lambda.
   *   See
   * https://en.wikipedia.org/wiki/Anonymous_function#C.2B.2B_.28since_C.2B.2B11.29
   *   for more on how lambda functions work.
   *
   * @note If you pass a lambda function as an argument to the
   *   current function that captures a variable <i>by reference</i>,
   *   or if you use a std::bind that binds a function argument to
   *   a reference variable using std::ref() or std::cref(), then
   *   obviously you can only do this if the variables you reference
   *   or capture have a lifetime that extends at least until the time
   *   where the task finishes.
   *
   * @note Threads::new_task() is, in essence, equivalent to calling
   *   `std::async(std::launch::async, ...)` in that it runs the given task
   *   in the background. See https://en.cppreference.com/w/cpp/thread/async
   *   for more information.
   *
   * @ingroup CPP11
   *
   * @dealiiConceptRequires{(std::invocable<FunctionObjectType>)}
   */
  template <typename FunctionObjectType>
  DEAL_II_CXX20_REQUIRES((std::invocable<FunctionObjectType>))
  inline auto new_task(FunctionObjectType function_object)
    -> Task<decltype(function_object())>
  {
    using return_type = decltype(function_object());
    dealii::MultithreadInfo::initialize_multithreading();
    return new_task(std::function<return_type()>(function_object));
  }



  /**
   * Overload of the new_task function for non-member or static member
   * functions. See the other functions of same name for more information.
   *
   * @ingroup threads
   */
  template <typename RT, typename... Args>
  inline Task<RT>
  new_task(RT (*fun_ptr)(Args...), std_cxx20::type_identity_t<Args>... args)
  {
    auto dummy = std::make_tuple(internal::maybe_make_ref<Args>::act(args)...);
    return new_task(
      [dummy, fun_ptr]() -> RT { return std::apply(fun_ptr, dummy); });
  }



  /**
   * Overload of the non-const new_task function. See the other functions of
   * same name for more information.
   *
   * @ingroup threads
   */
  template <typename RT, typename C, typename... Args>
  inline Task<RT>
  new_task(RT (C::*fun_ptr)(Args...),
           std_cxx20::type_identity_t<C> &c,
           std_cxx20::type_identity_t<Args>... args)
  {
    // NOLINTNEXTLINE(modernize-avoid-bind) silence clang-tidy
    return new_task(std::function<RT()>(std::bind(
      fun_ptr, std::ref(c), internal::maybe_make_ref<Args>::act(args)...)));
  }

  /**
   * Overload of the new_task function. See the other functions of same name for
   * more information.
   *
   * @ingroup threads
   */
  template <typename RT, typename C, typename... Args>
  inline Task<RT>
  new_task(RT (C::*fun_ptr)(Args...) const,
           std_cxx20::type_identity_t<const C> &c,
           std_cxx20::type_identity_t<Args>... args)
  {
    // NOLINTNEXTLINE(modernize-avoid-bind) silence clang-tidy
    return new_task(std::function<RT()>(std::bind(
      fun_ptr, std::cref(c), internal::maybe_make_ref<Args>::act(args)...)));
  }


  // ------------------------ TaskGroup -------------------------------------

  /**
   * A container for task objects. Allows to add new task objects and wait for
   * them all together. The task objects need to have the same return value
   * for the called function.
   *
   * Note that the call to join_all() must be executed on the same thread as
   * the calls that add subtasks. Otherwise, there might be a deadlock. In
   * other words, a Task object should never passed on to another task for
   * calling the join() method.
   *
   * @ingroup tasks
   */
  template <typename RT = void>
  class TaskGroup
  {
  public:
    /**
     * Add another task object to the collection.
     */
    TaskGroup &
    operator+=(const Task<RT> &t)
    {
      tasks.push_back(t);
      return *this;
    }


    /**
     * Return how many tasks have been put into this group. This
     * function does not distinguish how many of these tasks have
     * already run and have finished, are still waiting to be
     * scheduled to a CPU resource, or are currently running. Tasks
     * that have been joined already are also still counted.
     */
    std::size_t
    size() const
    {
      return tasks.size();
    }

    /**
     * Return a vector of objects that contain the return values of
     * the tasks contained in this group. This function can obviously
     * only return once all tasks are completed.
     *
     * The returned vector contains the returned values of tasks in
     * the same order in which these tasks were added to the task
     * group.
     *
     * @note This function only makes sense if `RT` is an actual data
     *   type, rather than `void`. If the TaskGroup stores tasks that have
     *   no return value, then you should simply call `join_all()`, which
     *   also waits for all tasks to finish.
     */
    std::vector<RT>
    return_values()
    {
      std::vector<RT> results;
      results.reserve(size());
      for (auto &t : tasks)
        results.emplace_back(std::move(t.return_value()));
      return results;
    }


    /**
     * Wait for all tasks in the collection to finish. It is not a problem if
     * some of them have already been waited for, i.e. you may call this
     * function more than once, and you can also add new task objects between
     * subsequent calls to this function if you want.
     */
    void
    join_all() const
    {
      for (auto &t : tasks)
        t.join();
    }

  private:
    /**
     * List of task objects.
     */
    std::list<Task<RT>> tasks;
  };

} // namespace Threads

/**
 * @}
 */


DEAL_II_NAMESPACE_CLOSE
#endif<|MERGE_RESOLUTION|>--- conflicted
+++ resolved
@@ -391,200 +391,6 @@
 
 
 
-<<<<<<< HEAD
-  /**
-   * Overload of the new_thread() function for objects that can be called like a
-   * function object without arguments. In particular, this function allows
-   * calling Threads::new_thread() with either objects that result from using
-   * std::bind, or using lambda functions. For example, this function is called
-   * when writing code such as
-   * @code
-   * Threads::Thread<int>
-   *   thread = Threads::new_thread ( [] () {
-   *                                          do_this();
-   *                                          then_do_that();
-   *                                          return 42;
-   *                                        });
-   * @endcode
-   * Here, we run the sequence of functions
-   * <code>do_this()</code> and <code>then_do_that()</code> on
-   * a separate thread, by making the lambda function declared here the
-   * function to execute on the thread. The lambda function then returns
-   * 42 (which is a bit pointless here, but it could of course be some
-   * computed number), and this is going to be the returned value you
-   * can later retrieve via <code>thread.return_value()</code> once the
-   * thread (i.e., the body of the lambda function) has completed.
-   *
-   * @note Every lambda function (or whatever else it is you pass to
-   *   the new_thread() function here, for example the result of a
-   *   std::bind() expression) has a return type and consequently
-   *   returns an object of this type. This type can be inferred
-   *   using the C++11 <code>decltype</code> statement used in the
-   *   declaration of this function, and it is then used as the template
-   *   argument of the Threads::Thread object returned by the current function.
-   *   In the example above, because the lambda function returns 42
-   *   (which in C++ has data type <code>int</code>), the inferred
-   *   type is <code>int</code> and the task object will have type
-   *   <code>Task@<int@></code>. In other words, it is not <i>necessary</i>
-   *   to explicitly specify in user code what that return type
-   *   of the lambda or std::bind expression will be, though it is
-   *   possible to explicitly do so by (entirely equivalently) writing
-   *   @code
-   *   Threads::Thread<int>
-   *     thread = Threads::new_thread ( [] () -> int {
-   *                                                   do_this();
-   *                                                   then_do_that();
-   *                                                   return 42;
-   *                                                 });
-   *   @endcode
-   *
-   * @note In practice, the lambda functions you will pass to
-   *   new_thread() will of course typically be more complicated.
-   *   In particular, they will likely <i>capture</i> variables
-   *   from the surrounding context and use them within the lambda.
-   *   See
-   * https://en.wikipedia.org/wiki/Anonymous_function#C.2B.2B_.28since_C.2B.2B11.29
-   *   for more on how lambda functions work.
-   *
-   * @note If you pass a lambda function as an argument to the
-   *   current function that captures a variable <i>by reference</i>,
-   *   or if you use a std::bind that binds a function argument to
-   *   a reference variable using std::ref() or std::cref(), then
-   *   obviously you can only do this if the variables you reference
-   *   or capture have a lifetime that extends at least until the time
-   *   where the thread finishes.
-   *
-   * @deprecated Use std::thread or std::jthread instead.
-   *
-   * @ingroup CPP11
-   *
-   * @dealiiConceptRequires{(std::invocable<FunctionObjectType>)}
-   */
-  template <typename FunctionObjectType>
-  DEAL_II_CXX20_REQUIRES((std::invocable<FunctionObjectType>))
-  DEAL_II_DEPRECATED inline auto new_thread(FunctionObjectType function_object)
-    -> Thread<decltype(function_object())>
-  {
-    // See the comment in the first new_thread() implementation
-    DEAL_II_DISABLE_EXTRA_DIAGNOSTICS
-    using return_type = decltype(function_object());
-    return Thread<return_type>(std::function<return_type()>(function_object));
-    DEAL_II_ENABLE_EXTRA_DIAGNOSTICS
-  }
-
-
-
-  /**
-   * Overload of the new_thread function for non-member or static member
-   * functions.
-   *
-   * @deprecated Use std::thread or std::jthread instead.
-   *
-   * @ingroup threads
-   */
-  template <typename RT, typename... Args>
-  DEAL_II_DEPRECATED inline Thread<RT>
-  new_thread(RT (*fun_ptr)(Args...), std_cxx20::type_identity_t<Args>... args)
-  {
-    // See the comment in the first new_thread() implementation
-    DEAL_II_DISABLE_EXTRA_DIAGNOSTICS
-    auto dummy = std::make_tuple(internal::maybe_make_ref<Args>::act(args)...);
-    return new_thread(
-      [dummy, fun_ptr]() -> RT { return std::apply(fun_ptr, dummy); });
-    DEAL_II_ENABLE_EXTRA_DIAGNOSTICS
-  }
-
-
-
-  /**
-   * Overload of the non-const new_thread function for member functions.
-   *
-   * @deprecated Use std::thread or std::jthread instead.
-   *
-   * @ingroup threads
-   */
-  template <typename RT, typename C, typename... Args>
-  DEAL_II_DEPRECATED inline Thread<RT>
-  new_thread(RT (C::*fun_ptr)(Args...),
-             std_cxx20::type_identity_t<C> &c,
-             std_cxx20::type_identity_t<Args>... args)
-  {
-    // NOLINTNEXTLINE(modernize-avoid-bind) silence clang-tidy
-    return new_thread(std::function<RT()>(std::bind(
-      fun_ptr, std::ref(c), internal::maybe_make_ref<Args>::act(args)...)));
-  }
-
-  /**
-   * Overload of the new_thread function for const member functions.
-   *
-   * @deprecated Use std::thread or std::jthread instead.
-   *
-   * @ingroup threads
-   */
-  template <typename RT, typename C, typename... Args>
-  DEAL_II_DEPRECATED inline Thread<RT>
-  new_thread(RT (C::*fun_ptr)(Args...) const,
-             std_cxx20::type_identity_t<const C> &c,
-             std_cxx20::type_identity_t<Args>... args)
-  {
-    // See the comment in the first new_thread() implementation
-    DEAL_II_DISABLE_EXTRA_DIAGNOSTICS
-    // NOLINTNEXTLINE(modernize-avoid-bind) silence clang-tidy
-    return new_thread(std::function<RT()>(std::bind(
-      fun_ptr, std::cref(c), internal::maybe_make_ref<Args>::act(args)...)));
-    DEAL_II_ENABLE_EXTRA_DIAGNOSTICS
-  }
-
-  // ------------------------ ThreadGroup -------------------------------------
-
-  /**
-   * A container for thread objects. Allows to add new thread objects and wait
-   * for them all together. The thread objects need to have the same return
-   * value for the called function.
-   *
-   * @ingroup threads
-   *
-   * @deprecated Use TaskGroup instead.
-   */
-  template <typename RT = void>
-  class DEAL_II_DEPRECATED ThreadGroup
-  {
-  public:
-    /**
-     * Add another thread object to the collection.
-     */
-    ThreadGroup &
-    operator+=(const Thread<RT> &t)
-    {
-      threads.push_back(t);
-      return *this;
-    }
-
-    /**
-     * Wait for all threads in the collection to finish. It is not a problem
-     * if some of them have already been waited for, i.e. you may call this
-     * function more than once, and you can also add new thread objects
-     * between subsequent calls to this function if you want.
-     */
-    void
-    join_all() const
-    {
-      for (auto &t : threads)
-        t.join();
-    }
-
-  private:
-    /**
-     * List of thread objects.
-     */
-    std::list<Thread<RT>> threads;
-  };
-
-
-  namespace internal
-  {
-=======
->>>>>>> c480ad9f
     /**
      * Set the value of a std::promise object by evaluating the action.
      *
